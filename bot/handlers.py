import asyncio
from datetime import datetime
import html
import io
import json
import logging
import traceback
import openai
from telegram import Update, error as telegram_error
from telegram.constants import ParseMode
from telegram.ext import CallbackContext
from functools import wraps

import openai_utils
from database import Database

<<<<<<< HEAD
from user_manager import UserManager
=======
from bot.user_utils import UserUtils
>>>>>>> c0731148
import bot
import config

_user = UserUtils(Database())
_logger = logging.getLogger(__name__)

HELP_MESSAGE = """Commands:
⚪ /retry – Regenerate last bot answer
⚪ /new – Start new dialog
⚪ /mode – Select chat mode
⚪ /settings – Show settings
⚪ /balance – Show balance
⚪ /help – Show help

🎨 Generate images from text prompts in <b>👩‍🎨 Artist</b> /mode
👥 Add bot to <b>group chat</b>: /help_group_chat
🎤 You can send <b>Voice Messages</b> instead of text
"""

HELP_GROUP_CHAT_MESSAGE = """You can add bot to any <b>group chat</b> to help and entertain its participants!

Instructions (see <b>video</b> below):
1. Add the bot to the group chat
2. Make it an <b>admin</b>, so that it can see messages (all other rights can be restricted)
3. You're awesome!

To get a reply from the bot in the chat – @ <b>tag</b> it or <b>reply</b> to its message.
For example: "{bot_username} write a poem about Telegram"
"""


def ensure_user_registered(func):
    @wraps(func)
    async def wrapper(update, context, *args, **kwargs):
        await _user.register_user_if_not_exists(update, context, update.effective_user)
        return await func(update, context, *args, **kwargs)

    return wrapper


def update_user_interaction(func):
    async def wrapper(update: Update, context: CallbackContext, *args, **kwargs):
        user_id = update.effective_user.id
        await _user.update_user_last_interaction(user_id)
        return await func(update, context, *args, **kwargs)

    return wrapper


async def _is_bot_mentioned(update: Update, context: CallbackContext):
    try:
        message = update.message

        if message.chat.type == "private":
            return True

        if message.text is not None and ("@" + context.bot.username) in message.text:
            return True

        if message.reply_to_message is not None:
            if message.reply_to_message.from_user.id == context.bot.id:
                return True
    except:
        return True
    else:
        return False


@ensure_user_registered
async def _is_previous_message_not_answered_yet(
    update: Update, context: CallbackContext
):
    user_id = update.message.from_user.id
    if _user.user_semaphores[user_id].locked():
        text = "⏳ Please <b>wait</b> for a reply to the previous message\n"
        text += "Or you can /cancel it"
        await update.message.reply_text(
            text, reply_to_message_id=update.message.id, parse_mode=ParseMode.HTML
        )
        return True
    else:
        return False


@ensure_user_registered
@update_user_interaction
async def _message_handle_fn(
    update: Update,
    context: CallbackContext,
    message: str,
    use_new_dialog_timeout: bool = True,
):
    user_id = update.message.from_user.id
    chat_mode = await _user.get_current_chat_mode(user_id)
    # new dialog timeout
    if use_new_dialog_timeout:
        if (
            datetime.now() - await _user.get_last_interaction(user_id)
        ).seconds > config.new_dialog_timeout and len(
            await _user.get_dialog_messages(user_id)
        ) > 0:
            await _user.start_new_dialog(user_id)
            await update.message.reply_text(
                f"Starting new dialog due to timeout (<b>{config.chat_modes[chat_mode]['name']}</b> mode) ✅",
                parse_mode=ParseMode.HTML,
            )

    # in case of CancelledError
    n_input_tokens, n_output_tokens = 0, 0
    current_model = await _user.get_current_model(user_id)

    try:
        # send placeholder message to user
        placeholder_message = await update.message.reply_text("...")

        # send typing action
        await update.message.chat.send_action(action="typing")

        if message is None or len(message) == 0:
            await update.message.reply_text(
                "🥲 You sent <b>empty message</b>. Please, try again!",
                parse_mode=ParseMode.HTML,
            )
            return

        dialog_messages = await _user.get_dialog_messages(user_id)
        parse_mode = {"html": ParseMode.HTML, "markdown": ParseMode.MARKDOWN}[
            config.chat_modes[chat_mode]["parse_mode"]
        ]

        chatgpt_instance = openai_utils.ChatGPT(model=current_model)
        if config.enable_message_streaming:
            gen = chatgpt_instance.send_message_stream(
                message, dialog_messages=dialog_messages, chat_mode=chat_mode
            )
        else:
            (
                answer,
                (n_input_tokens, n_output_tokens),
                n_first_dialog_messages_removed,
            ) = await chatgpt_instance.send_message(
                message, dialog_messages=dialog_messages, chat_mode=chat_mode
            )

            async def fake_gen():
                yield "finished", answer, (
                    n_input_tokens,
                    n_output_tokens,
                ), n_first_dialog_messages_removed

            gen = fake_gen()

        prev_answer = ""
        async for gen_item in gen:
            (
                status,
                answer,
                (n_input_tokens, n_output_tokens),
                n_first_dialog_messages_removed,
            ) = gen_item

            answer = answer[:4096]  # telegram message limit

            # update only when 100 new symbols are ready
            if abs(len(answer) - len(prev_answer)) < 100 and status != "finished":
                continue

            try:
                await context.bot.edit_message_text(
                    answer,
                    chat_id=placeholder_message.chat_id,
                    message_id=placeholder_message.message_id,
                    parse_mode=parse_mode,
                )
            except telegram_error.BadRequest as e:
                if str(e).startswith("Message is not modified"):
                    continue
                else:
                    await context.bot.edit_message_text(
                        answer,
                        chat_id=placeholder_message.chat_id,
                        message_id=placeholder_message.message_id,
                    )

            await asyncio.sleep(0.01)  # wait a bit to avoid flooding

            prev_answer = answer

        # update user data
        new_dialog_message = {
            "user": message,
            "bot": answer,
            "date": datetime.now(),
        }
        await _user.set_dialog_messages(
            user_id, await _user.get_dialog_messages(user_id) + [new_dialog_message]
        )

        await _user.update_n_used_tokens(
            user_id, current_model, n_input_tokens, n_output_tokens
        )
    except asyncio.CancelledError:
        # note: intermediate token updates only work when enable_message_streaming=True (config.yml)
        await _user.update_n_used_tokens(
            user_id, current_model, n_input_tokens, n_output_tokens
        )
        raise
    except Exception as e:
        error_text = f"Something went wrong during completion. Reason: {e}"
        _logger.error(error_text)
        await update.message.reply_text(error_text)
        return

    # send message if some messages were removed from the context
    if n_first_dialog_messages_removed > 0:
        if n_first_dialog_messages_removed == 1:
            text = "✍️ <i>Note:</i> Your current dialog is too long, so your <b>first message</b> was removed from the context.\n Send /new command to start new dialog"
        else:
            text = f"✍️ <i>Note:</i> Your current dialog is too long, so <b>{n_first_dialog_messages_removed} first messages</b> were removed from the context.\n Send /new command to start new dialog"
        await update.message.reply_text(text, parse_mode=ParseMode.HTML)


async def _generate_image_handle(
    update: Update, context: CallbackContext, message=None
):
    if await _is_previous_message_not_answered_yet(update, context):
        return

    await update.message.chat.send_action(action="upload_photo")

    message = message or update.message.text

    try:
        image_urls = await openai_utils.generate_images(
            message, n_images=config.return_n_generated_images, size=config.image_size
        )
    except openai.BadRequestError as e:
        if str(e).startswith(
            "Your request was rejected as a result of our safety system"
        ):
            text = "🥲 Your request <b>doesn't comply</b> with OpenAI's usage policies.\nWhat did you write there, huh?"
            await update.message.reply_text(text, parse_mode=ParseMode.HTML)
            return
        else:
            raise

    # token usage
    user_id = update.message.from_user.id
    await _user.set_n_generated_images(
        user_id,
        config.return_n_generated_images + await _user.get_n_generated_images(user_id),
    )

    for i, image_url in enumerate(image_urls):
        await update.message.chat.send_action(action="upload_photo")
        await update.message.reply_photo(image_url, parse_mode=ParseMode.HTML)


async def _vision_message_handle_fn(
    update: Update, context: CallbackContext, use_new_dialog_timeout: bool = True
):
    user_id = update.message.from_user.id
    chat_mode = await _user.get_current_chat_mode(user_id)
    current_model = await _user.get_current_model(user_id)

    if current_model != "gpt-4-vision-preview" or chat_mode != "vision":
        await update.message.reply_text(
            "🥲 Images processing is only available for <b>gpt-4-vision-preview</b> model and <b>vision</b> chat mode. Please change your settings in /settings",
            parse_mode=ParseMode.HTML,
        )
        return

    # new dialog timeout
    if use_new_dialog_timeout:
        if (
            datetime.now() - await _user.get_last_interaction(user_id)
        ).seconds > config.new_dialog_timeout and len(
            await _user.get_dialog_messages(user_id)
        ) > 0:
            await _user.start_new_dialog(user_id)
            await update.message.reply_text(
                f"Starting new dialog due to timeout (<b>{config.chat_modes[chat_mode]['name']}</b> mode) ✅",
                parse_mode=ParseMode.HTML,
            )

    photo = update.message.effective_attachment[-1]
    photo_file = await context.bot.get_file(photo.file_id)

    # store file in memory, not on disk
    buf = io.BytesIO()
    await photo_file.download_to_memory(buf)
    buf.name = "image.jpg"  # file extension is required
    buf.seek(0)  # move cursor to the beginning of the buffer

    # in case of CancelledError
    n_input_tokens, n_output_tokens = 0, 0

    try:
        # send placeholder message to user
        placeholder_message = await update.message.reply_text("...")
        message = update.message.caption

        # send typing action
        await update.message.chat.send_action(action="typing")

        if message is None or len(message) == 0:
            await update.message.reply_text(
                "🥲 You sent <b>empty message</b>. Please, try again!",
                parse_mode=ParseMode.HTML,
            )
            return

        dialog_messages = await _user.get_dialog_messages(user_id)
        parse_mode = {"html": ParseMode.HTML, "markdown": ParseMode.MARKDOWN}[
            config.chat_modes[chat_mode]["parse_mode"]
        ]

        chatgpt_instance = openai_utils.ChatGPT(model=current_model)
        if config.enable_message_streaming:
            gen = chatgpt_instance.send_vision_message_stream(
                message,
                dialog_messages=dialog_messages,
                image_buffer=buf,
                chat_mode=chat_mode,
            )
        else:
            (
                answer,
                (n_input_tokens, n_output_tokens),
                n_first_dialog_messages_removed,
            ) = await chatgpt_instance.send_vision_message(
                message,
                dialog_messages=dialog_messages,
                image_buffer=buf,
                chat_mode=chat_mode,
            )

            async def fake_gen():
                yield "finished", answer, (
                    n_input_tokens,
                    n_output_tokens,
                ), n_first_dialog_messages_removed

            gen = fake_gen()

        prev_answer = ""
        async for gen_item in gen:
            (
                status,
                answer,
                (n_input_tokens, n_output_tokens),
                n_first_dialog_messages_removed,
            ) = gen_item

            answer = answer[:4096]  # telegram message limit

            # update only when 100 new symbols are ready
            if abs(len(answer) - len(prev_answer)) < 100 and status != "finished":
                continue

            try:
                await context.bot.edit_message_text(
                    answer,
                    chat_id=placeholder_message.chat_id,
                    message_id=placeholder_message.message_id,
                    parse_mode=parse_mode,
                )
            except telegram_error.BadRequest as e:
                if str(e).startswith("Message is not modified"):
                    continue
                else:
                    await context.bot.edit_message_text(
                        answer,
                        chat_id=placeholder_message.chat_id,
                        message_id=placeholder_message.message_id,
                    )

            await asyncio.sleep(0.01)  # wait a bit to avoid flooding

            prev_answer = answer

        # update user data
        new_dialog_message = {
            "user": message,
            "bot": answer,
            "date": datetime.now(),
        }
        await _user.set_dialog_messages(
            user_id, await _user.get_dialog_messages(user_id) + [new_dialog_message]
        )

        await _user.update_n_used_tokens(
            user_id, current_model, n_input_tokens, n_output_tokens
        )
    except asyncio.CancelledError:
        # note: intermediate token updates only work when enable_message_streaming=True (config.yml)
        await _user.update_n_used_tokens(
            user_id, current_model, n_input_tokens, n_output_tokens
        )
        raise
    except Exception as e:
        error_text = f"Something went wrong during completion. Reason: {e}"
        _logger.error(error_text)
        await update.message.reply_text(error_text)
        return


@ensure_user_registered
@update_user_interaction
async def help_group_chat_handle(update: Update, context: CallbackContext):
    text = HELP_GROUP_CHAT_MESSAGE.format(bot_username="@" + context.bot.username)

    await update.message.reply_text(text, parse_mode=ParseMode.HTML)
    await update.message.reply_video(config.help_group_chat_video_path)


@ensure_user_registered
@update_user_interaction
async def start_handle(update: Update, context: CallbackContext):
    user_id = update.message.from_user.id

    await _user.start_new_dialog(user_id)

    reply_text = "Hi! I'm <b>ChatGPT</b> bot implemented with OpenAI API 🤖\n\n"
    reply_text += HELP_MESSAGE

    await update.message.reply_text(reply_text, parse_mode=ParseMode.HTML)
    await show_chat_modes_handle(update, context)


@ensure_user_registered
@update_user_interaction
async def help_handle(update: Update, context: CallbackContext):
    await update.message.reply_text(HELP_MESSAGE, parse_mode=ParseMode.HTML)


@ensure_user_registered
@update_user_interaction
async def retry_handle(update: Update, context: CallbackContext):
    if await _is_previous_message_not_answered_yet(update, context):
        return

    user_id = update.message.from_user.id
    dialog_messages = await _user.get_dialog_messages(user_id)
    if len(dialog_messages) == 0:
        await update.message.reply_text("No message to retry 🤷‍♂️")
        return

    last_dialog_message = dialog_messages.pop()
    await _user.set_dialog_messages(
        user_id, dialog_messages
    )  # last message was removed from the context

    await message_handle(
        update,
        context,
        message=last_dialog_message["user"],
        use_new_dialog_timeout=False,
    )


@ensure_user_registered
@update_user_interaction
async def voice_message_handle(update: Update, context: CallbackContext):
    # check if bot was mentioned (for group chats)
    if not await _is_bot_mentioned(update, context):
        return

    if await _is_previous_message_not_answered_yet(update, context):
        return

    voice = update.message.voice
    voice_file = await context.bot.get_file(voice.file_id)

    # store file in memory, not on disk
    buf = io.BytesIO()
    await voice_file.download_to_memory(buf)
    buf.name = "voice.oga"  # file extension is required
    buf.seek(0)  # move cursor to the beginning of the buffer

    transcribed_text = await openai_utils.transcribe_audio(buf)
    text = f"🎤: <i>{transcribed_text}</i>"
    await update.message.reply_text(text, parse_mode=ParseMode.HTML)

    # update n_transcribed_seconds
    user_id = update.message.from_user.id
    await _user.update_n_transcribed_seconds(user_id, voice.duration)

    await message_handle(update, context, message=transcribed_text)


@ensure_user_registered
@update_user_interaction
async def new_dialog_handle(update: Update, context: CallbackContext):
    if await _is_previous_message_not_answered_yet(update, context):
        return

    user_id = update.message.from_user.id
    await _user.start_new_dialog(user_id)
    await update.message.reply_text("Starting new dialog ✅")

    chat_mode = await _user.get_current_chat_mode(user_id)
    await update.message.reply_text(
        f"{config.chat_modes[chat_mode]['welcome_message']}", parse_mode=ParseMode.HTML
    )


@ensure_user_registered
@update_user_interaction
async def cancel_handle(update: Update, context: CallbackContext):
    user_id = update.message.from_user.id

    if user_id in _user.user_tasks:
        task = _user.user_tasks[user_id]
        task.cancel()
        del _user.user_tasks[user_id]  # Remove the canceled task from the dictionary
        await update.message.reply_text(
            "<i>Task canceled successfully.</i>", parse_mode=ParseMode.HTML
        )
    else:
        await update.message.reply_text(
            "<i>Nothing to cancel...</i>", parse_mode=ParseMode.HTML
        )


@ensure_user_registered
@update_user_interaction
async def show_chat_modes_handle(update: Update, context: CallbackContext):
    if await _is_previous_message_not_answered_yet(update, context):
        return

    text, reply_markup = bot.get_chat_mode_menu(0)
    await update.message.reply_text(
        text, reply_markup=reply_markup, parse_mode=ParseMode.HTML
    )


@ensure_user_registered
@update_user_interaction
async def message_handle(
    update: Update, context: CallbackContext, message=None, use_new_dialog_timeout=True
):
    # check if bot was mentioned (for group chats)
    if not await _is_bot_mentioned(update, context):
        return

    # check if message is edited
    if update.edited_message is not None:
        await edited_message_handle(update, context)
        return

    _message = message or update.message.text or update.message.caption

    # remove bot mention (in group chats)
    if update.message.chat.type != "private":
        _message = _message.replace("@" + context.bot.username, "").strip()

    if await _is_previous_message_not_answered_yet(update, context):
        return

    user_id = update.message.from_user.id
    chat_mode = await _user.get_current_chat_mode(user_id)

    if chat_mode == "artist":
        await _generate_image_handle(update, context, message=_message)
        return

    if chat_mode == "vision" and update.message.photo is not None and len(update.message.photo) > 0:
        await _vision_message_handle_fn(update, context, use_new_dialog_timeout)
        return

    async with _user.user_semaphores[user_id]:
        task = asyncio.create_task(
            _message_handle_fn(update, context, _message, use_new_dialog_timeout)
        )
        _user.user_tasks[user_id] = task

        try:
            await task
        except asyncio.CancelledError:
            await update.message.reply_text("✅ Canceled", parse_mode=ParseMode.HTML)
        else:
            pass
        finally:
            if user_id in _user.user_tasks:
                del _user.user_tasks[user_id]


@ensure_user_registered
@update_user_interaction
async def show_chat_modes_callback_handle(update: Update, context: CallbackContext):
    if await _is_previous_message_not_answered_yet(update.callback_query, context):
        return

    query = update.callback_query
    await query.answer()

    page_index = int(query.data.split("|")[1])
    if page_index < 0:
        return

    text, reply_markup = bot.get_chat_mode_menu(page_index)
    try:
        await query.edit_message_text(
            text, reply_markup=reply_markup, parse_mode=ParseMode.HTML
        )
    except telegram_error.BadRequest as e:
        if str(e).startswith("Message is not modified"):
            pass


@ensure_user_registered
@update_user_interaction
async def set_chat_mode_handle(update: Update, context: CallbackContext):
    user_id = update.callback_query.from_user.id

    query = update.callback_query
    await query.answer()

    chat_mode = query.data.split("|")[1]

    await _user.set_current_chat_mode(user_id, chat_mode)
    await _user.start_new_dialog(user_id)

    await context.bot.send_message(
        update.callback_query.message.chat.id,
        f"{config.chat_modes[chat_mode]['welcome_message']}",
        parse_mode=ParseMode.HTML,
    )


@ensure_user_registered
@update_user_interaction
async def settings_handle(update: Update, context: CallbackContext):
    if await _is_previous_message_not_answered_yet(update, context):
        return

    user_id = update.message.from_user.id

    text, reply_markup = await bot.get_settings_menu(user_id)
    await update.message.reply_text(
        text, reply_markup=reply_markup, parse_mode=ParseMode.HTML
    )


@ensure_user_registered
@update_user_interaction
async def set_settings_handle(update: Update, context: CallbackContext):
    user_id = update.callback_query.from_user.id

    query = update.callback_query
    await query.answer()

    _, model_key = query.data.split("|")
    await _user.set_current_model(user_id, model_key)
    await _user.start_new_dialog(user_id)

    text, reply_markup = await bot.get_settings_menu(user_id)
    try:
        await query.edit_message_text(
            text, reply_markup=reply_markup, parse_mode=ParseMode.HTML
        )
    except telegram_error.BadRequest as e:
        if str(e).startswith("Message is not modified"):
            pass


@ensure_user_registered
@update_user_interaction
async def show_balance_handle(update: Update, context: CallbackContext):
    user_id = update.message.from_user.id

    # count total usage statistics
    total_n_spent_dollars = 0
    total_n_used_tokens = 0

    n_used_tokens_dict = await _user.get_n_used_tokens(user_id)
    n_generated_images = await _user.get_n_generated_images(user_id)
    n_transcribed_seconds = await _user.get_n_transcribed_seconds(user_id)

    details_text = "🏷️ Details:\n"
    for model_key in sorted(n_used_tokens_dict.keys()):
        n_input_tokens, n_output_tokens = (
            n_used_tokens_dict[model_key]["n_input_tokens"],
            n_used_tokens_dict[model_key]["n_output_tokens"],
        )
        total_n_used_tokens += n_input_tokens + n_output_tokens

        n_input_spent_dollars = config.models["info"][model_key][
            "price_per_1000_input_tokens"
        ] * (n_input_tokens / 1000)
        n_output_spent_dollars = config.models["info"][model_key][
            "price_per_1000_output_tokens"
        ] * (n_output_tokens / 1000)
        total_n_spent_dollars += n_input_spent_dollars + n_output_spent_dollars

        details_text += f"- {model_key}: <b>{n_input_spent_dollars + n_output_spent_dollars:.03f}$</b> / <b>{n_input_tokens + n_output_tokens} tokens</b>\n"

    # image generation
    image_generation_n_spent_dollars = (
        config.models["info"]["dalle-2"]["price_per_1_image"] * n_generated_images
    )
    if n_generated_images != 0:
        details_text += f"- DALL·E 2 (image generation): <b>{image_generation_n_spent_dollars:.03f}$</b> / <b>{n_generated_images} generated images</b>\n"

    total_n_spent_dollars += image_generation_n_spent_dollars

    # voice recognition
    voice_recognition_n_spent_dollars = config.models["info"]["whisper"][
        "price_per_1_min"
    ] * (n_transcribed_seconds / 60)
    if n_transcribed_seconds != 0:
        details_text += f"- Whisper (voice recognition): <b>{voice_recognition_n_spent_dollars:.03f}$</b> / <b>{n_transcribed_seconds:.01f} seconds</b>\n"

    total_n_spent_dollars += voice_recognition_n_spent_dollars

    text = f"You spent <b>{total_n_spent_dollars:.03f}$</b>\n"
    text += f"You used <b>{total_n_used_tokens}</b> tokens\n\n"
    text += details_text

    await update.message.reply_text(text, parse_mode=ParseMode.HTML)


@ensure_user_registered
async def edited_message_handle(update: Update, context: CallbackContext):
    if update.edited_message.chat.type == "private":
        text = "🥲 Unfortunately, message <b>editing</b> is not supported"
        await update.edited_message.reply_text(text, parse_mode=ParseMode.HTML)


@ensure_user_registered
async def error_handle(update: Update, context: CallbackContext) -> None:
    _logger.error(msg="Exception while handling an update:", exc_info=context.error)

    try:
        # collect error message
        tb_list = traceback.format_exception(
            None, context.error, context.error.__traceback__
        )
        tb_string = "".join(tb_list)
        update_str = update.to_dict() if isinstance(update, Update) else str(update)
        message = (
            f"An exception was raised while handling an update\n"
            f"<pre>update = {html.escape(json.dumps(update_str, indent=2, ensure_ascii=False))}"
            "</pre>\n\n"
            f"<pre>{html.escape(tb_string)}</pre>"
        )

        def split_text_into_chunks_fn(text, chunk_size):
            for i in range(0, len(text), chunk_size):
                yield text[i : i + chunk_size]

        # split text into multiple messages due to 4096 character limit
        for message_chunk in split_text_into_chunks_fn(message, 4096):
            try:
                await context.bot.send_message(
                    update.effective_chat.id, message_chunk, parse_mode=ParseMode.HTML
                )
            except telegram_error.BadRequest:
                # answer has invalid characters, so we send it without parse_mode
                await context.bot.send_message(update.effective_chat.id, message_chunk)
    except:
        await context.bot.send_message(
            update.effective_chat.id, "Some error in error handler"
        )<|MERGE_RESOLUTION|>--- conflicted
+++ resolved
@@ -14,11 +14,7 @@
 import openai_utils
 from database import Database
 
-<<<<<<< HEAD
-from user_manager import UserManager
-=======
-from bot.user_utils import UserUtils
->>>>>>> c0731148
+from user_utils import UserUtils
 import bot
 import config
 
